%%%
<<<<<<< HEAD
%%%   Copyright (c) 2015 Klarna AB
=======
%%%   Copyright (c) 2014-2016, Klarna AB
>>>>>>> 742ef992
%%%
%%%   Licensed under the Apache License, Version 2.0 (the "License");
%%%   you may not use this file except in compliance with the License.
%%%   You may obtain a copy of the License at
%%%
%%%       http://www.apache.org/licenses/LICENSE-2.0
%%%
%%%   Unless required by applicable law or agreed to in writing, software
%%%   distributed under the License is distributed on an "AS IS" BASIS,
%%%   WITHOUT WARRANTIES OR CONDITIONS OF ANY KIND, either express or implied.
%%%   See the License for the specific language governing permissions and
%%%   limitations under the License.
%%%

%%%=============================================================================
%%% @doc
<<<<<<< HEAD
%%% @copyright 2015 Klarna AB
=======
%%% @copyright 2014-2016 Klarna AB
>>>>>>> 742ef992
%%% @end
%%%=============================================================================

-module(brod_producer).
-behaviour(gen_server).

-export([ start_link/4
        , produce/3
        , sync_produce_request/1
        ]).

-export([ code_change/3
        , handle_call/3
        , handle_cast/2
        , handle_info/2
        , init/1
        , terminate/2
        ]).

-include("brod_int.hrl").

%% default number of messages in buffer before block callers
-define(DEFAULT_PARITION_BUFFER_LIMIT, 512).
%% default number of message sets sent on wire before block waiting for acks
-define(DEFAULT_PARITION_ONWIRE_LIMIT, 1).
%% by default, send max 1 MB of data in one batch (message set)
-define(DEFAULT_MAX_BATCH_SIZE, 1048576).
%% by default, require acks from all ISR
-define(DEFAULT_REQUIRED_ACKS, -1).
%% by default, leader should wait 1 second for replicas to ack
-define(DEFAULT_ACK_TIMEOUT, 1000).
%% by default, brod_producer will sleep for 0.5 second before trying to send
%% buffered messages again upon receiving a error from kafka
-define(DEFAULT_RETRY_BACKOFF_MS, 500).
%% by default, brod_producer will try to retry 3 times before crashing
-define(DEFAULT_MAX_RETRIES, 3).

-define(RETRY_MSG, retry).

-define(config(Key, Default), proplists:get_value(Key, Config, Default)).

-record(state,
        { client_pid        :: pid()
        , topic             :: topic()
        , partition         :: partition()
        , sock_pid          :: pid()
        , sock_mref         :: reference()
        , buffer            :: brod_producer_buffer:buf()
        , retry_backoff_ms  :: non_neg_integer()
        , retry_tref        :: timer:tref()
        , reconnect_timeout :: non_neg_integer()
        }).

%%%_* APIs =====================================================================

%% @doc Start (link) a partition producer.
%% Possible configs:
%%   required_acks (optional, default = -1):
%%     How many acknowledgements the kafka broker should receive from the
%%     clustered replicas before acking producer.
%%       0: the broker will not send any response
%%          (this is the only case where the broker will not reply to a request)
%%       1: The leader will wait the data is written to the local log before
%%          sending a response.
%%      -1: If it is -1 the broker will block until the message is committed by
%%          all in sync replicas before acking.
%%   ack_timeout (optional, default = 1000 ms):
%%     Maximum time in milliseconds the broker can await the receipt of the
%%     number of acknowledgements in RequiredAcks. The timeout is not an exact
%%     limit on the request time for a few reasons: (1) it does not include
%%     network latency, (2) the timer begins at the beginning of the processing
%%     of this request so if many requests are queued due to broker overload
%%     that wait time will not be included, (3) kafka leader will not terminate
%%     a local write so if the local write time exceeds this timeout it will
%%     not be respected.
%%   partition_buffer_limit(optional, default = 256):
%%     How many requests (per-partition) can be buffered without blocking the
%%     caller. The callers are released (by receiving the
%%     'brod_produce_req_buffered' reply) once the request is taken into buffer
%%     or when the request has been put on wire, then the caller may expect
%%     a reply 'brod_produce_req_acked' if the request is accepted by kafka
%%   partition_onwire_limit(optional, default = 1):
%%     How many message sets (per-partition) can be sent to kafka broker
%%     asynchronously before receiving ACKs from broker.
%%     NOTE: setting a number greater than 1 may cause messages being persisted
%%           in an order different from the order they were produced.
%%   max_batch_size (in bytes, optional, default = 1M):
%%     In case callers are producing faster than brokers can handle (or
%%     congestion on wire), try to accumulate small requests into batches
%%     as much as possible but not exceeding max_batch_size
%%   max_retries (optional, default = 3):
%%     If {max_retries, N} is given, the producer retry produce request for
%%     N times before crashing in case of failures like socket being shut down
%%     or exceptions received in produce response from kafka.
%%     The special value N = -1 means 'retry indefinitely'
%%   retry_backoff_ms (optional, default = 500)
%%     Time in milli-seconds to sleep before retry the failed produce request.
%% @end
-spec start_link(pid(), topic(), partition(), producer_config()) ->
        {ok, pid()}.
start_link(ClientPid, Topic, Partition, Config) ->
  gen_server:start_link(?MODULE, {ClientPid, Topic, Partition, Config}, []).

%% @doc Produce a message to partition asynchronizely.
%% The call is blocked until the request has been buffered in producer worker
%% The function returns a call reference of type brod_call_ref() to the
%% caller so the caller can used it to expect (match) a brod_produce_req_acked
%% message after the produce request has been acked by configured number of
%% replicas in kafka cluster.
%% @end
-spec produce(pid(), binary(), binary()) ->
        {ok, brod_call_ref()} | {error, any()}.
produce(Pid, Key, Value) ->
  CallRef = #brod_call_ref{ caller = self()
                          , callee = Pid
                          , ref    = make_ref()
                          },
  ok = gen_server:cast(Pid, {produce, CallRef, Key, Value}),
  ExpectedReply = #brod_produce_reply{ call_ref = CallRef
                                     , result   = brod_produce_req_buffered
                                     },
  %% Wait until the request is buffered
  case sync_produce_request(ExpectedReply) of
    ok              -> {ok, CallRef};
    {error, Reason} -> {error, Reason}
  end.

%% @doc Block calling process until it receives ExpectedReply.
%%      The caller pid of this function must be the caller of produce/3
%%      in which the call reference was created.
%% @end
sync_produce_request(#brod_produce_reply{call_ref = CallRef} = ExpectedReply) ->
  #brod_call_ref{ caller = Caller
                , callee = Callee
                } = CallRef,
  Caller = self(), %% assert
  Mref = erlang:monitor(process, Callee),
  receive
    ExpectedReply ->
      erlang:demonitor(Mref, [flush]),
      ok;
    {'DOWN', Mref, process, _Pid, Reason} ->
      {error, {producer_down, Reason}}
  end.

%%%_* gen_server callbacks =====================================================

init({ClientPid, Topic, Partition, Config}) ->
  BufferLimit = ?config(partition_buffer_limit, ?DEFAULT_PARITION_BUFFER_LIMIT),
  OnWireLimit = ?config(partition_onwire_limit, ?DEFAULT_PARITION_ONWIRE_LIMIT),
  MaxBatchSize = ?config(max_batch_size, ?DEFAULT_MAX_BATCH_SIZE),
  RequiredAcks = ?config(required_acks, ?DEFAULT_REQUIRED_ACKS),
  AckTimeout = ?config(ack_timeout, ?DEFAULT_ACK_TIMEOUT),
  MaxRetries = ?config(max_retries, ?DEFAULT_MAX_RETRIES),
  RetryBackoffMs = ?config(retry_backoff_ms, ?DEFAULT_RETRY_BACKOFF_MS),

  SendFun =
    fun(SockPid, KafkaKvList) ->
        Data = [{Topic, [{Partition, KafkaKvList}]}],
        KafkaReq = #produce_request{ acks    = RequiredAcks
                                   , timeout = AckTimeout
                                   , data    = Data
                                   },
        case sock_send(SockPid, KafkaReq) of
          ok              -> ok;
          {ok, CorrId}    -> {ok, CorrId};
          {error, Reason} -> {error, Reason}
        end
    end,
  Buffer = brod_producer_buffer:new(BufferLimit, OnWireLimit,
                                    MaxBatchSize, MaxRetries, SendFun),

  State0 = #state{ client_pid       = ClientPid
                 , topic            = Topic
                 , partition        = Partition
                 , buffer           = Buffer
                 , retry_backoff_ms = RetryBackoffMs
                 },

  State = case init_socket(State0) of
            {ok, NewState} ->
              NewState;
            {error, Error} ->
              {ok, NewState} = schedule_retry(State0, Error),
              NewState
          end,
  {ok, State}.

handle_info(?RETRY_MSG, State0) ->
  State1 = State0#state{retry_tref = undefined},
  {ok, State} =
    case init_socket(State1) of
      {ok, State2}   -> maybe_produce(State2);
      {error, Error} -> schedule_retry(State1, Error)
    end,
  {noreply, State};
handle_info({'DOWN', _MonitorRef, process, Pid, Reason},
            #state{sock_pid = Pid} = State) ->
  {ok, NewState} = schedule_retry(State, Reason),
  {noreply, NewState#state{sock_pid = undefined}};
handle_info({msg, Pid, CorrId, #produce_response{} = R},
            #state{ sock_pid = Pid
                  , buffer   = Buffer
                  } = State) ->
  #produce_response{topics = [ProduceTopic]} = R,
  #produce_topic{topic = Topic, offsets = [ProduceOffset]} = ProduceTopic,
  #produce_offset{ partition  = Partition
                 , error_code = ErrorCode
                 , offset     = Offset
                 } = ProduceOffset,
  Topic = State#state.topic, %% assert
  Partition = State#state.partition, %% assert
  {ok, NewState} =
    case brod_kafka:is_error(ErrorCode) of
      true ->
        ErrorDesc = brod_kafka_errors:desc(ErrorCode),
        error_logger:error_msg(
          "Error in produce response\n"
          "Topic: ~s\n"
          "Partition: ~B\n"
          "Offset: ~B\n"
          "Error: ~s",
          [Topic, Partition, Offset, ErrorDesc]),
        Error = {produce_response_error, Topic, Partition,
                 Offset, ErrorCode, ErrorDesc},
        is_retriable(ErrorCode) orelse exit({not_retriable, Error}),
        case brod_producer_buffer:nack(Buffer, CorrId, Error) of
          {ok, NewBuffer}  -> schedule_retry(State#state{buffer = NewBuffer});
          {error, ignored} -> maybe_produce(State)
        end;
      false ->
        case brod_producer_buffer:ack(Buffer, CorrId) of
          {ok, NewBuffer}  -> maybe_produce(State#state{buffer = NewBuffer});
          {error, ignored} -> maybe_produce(State)
        end
    end,
  {noreply, NewState};
handle_info(_Info, State) ->
  {noreply, State}.

handle_call(stop, _From, State) ->
  {stop, normal, ok, State};
handle_call(_Call, _From, State) ->
  {reply, {error, {unsupported_call, _Call}}, State}.

handle_cast({produce, CallRef, Key, Value}, #state{buffer = Buffer} = State) ->
  {ok, NewBuffer} = brod_producer_buffer:add(Buffer, CallRef, Key, Value),
  State1 = State#state{buffer = NewBuffer},
  {ok, NewState} = maybe_produce(State1),
  {noreply, NewState};
handle_cast(_Cast, State) ->
  {noreply, State}.

code_change(_OldVsn, State, _Extra) ->
  {ok, State}.

<<<<<<< HEAD
terminate(_Reason, _State) ->
  ok.

%%%_* Internal Functions =======================================================

init_socket(#state{ client_pid = ClientPid
                  , sock_mref  = OldSockMref
                  , topic      = Topic
                  , partition  = Partition
                  } = State) ->
  %% 1. Lookup, or maybe (re-)establish a connection to partition leader
  case brod_client:get_leader_connection(ClientPid, Topic, Partition) of
    {ok, SockPid} ->
      ok = maybe_demonitor(OldSockMref),
      SockMref = erlang:monitor(process, SockPid),
      %% 2. Register self() to client.
      ok = brod_client:register_producer(ClientPid, Topic, Partition),
      %% 3. Update state.
      {ok, State#state{sock_pid = SockPid, sock_mref = SockMref}};
=======
format_status(_Opt, [_PDict, #state{ data_buffer    = DataBuffer
                                   , senders_buffer = SendersBuffer
                                   } = State0]) ->
  State1 = State0#state{ data_buffer    = fmt_data_buffer(DataBuffer)
                       , senders_buffer = fmt_senders_buffer(SendersBuffer)
                       },
  State = lists:zip(record_info(fields, state), tl(tuple_to_list(State1))),
  [{data, [{"State", State}]}].

%%%_* Internal functions -------------------------------------------------------

%% @private Report only the size of the pending data buffer for each leader.
-spec fmt_data_buffer(data_buffer()) ->
        [{leader(), [{topic(), {size, integer()}}]}].
fmt_data_buffer(Buffer) ->
  [{Leader, [{Topic, {size, dict:size(Dict)}} || {Topic, Dict} <- Topics]}
   || {Leader, Topics} <- Buffer].

%% @private Report only the number of the pending requests in sender's buffer.
-spec fmt_senders_buffer(senders_buffer()) ->
        [{leader(), {requests, integer()}}].
fmt_senders_buffer(Dict) ->
  [{Leader, {requests, length(Reqs)}} || {Leader, Reqs} <- dict:to_list(Dict)].

-spec handle_produce_response(pid(), corr_id(), [produce_error()], #state{}) ->
        {ok, #state{}} | {error, any()}.
handle_produce_response(Leader, CorrId, [], State0) ->
  {value, {_, {CorrId, SendersList}}, Pending} =
    lists:keytake(Leader, 1, State0#state.pending),
  lists:foreach(fun({Sender, Ref}) ->
                  Sender ! {{Ref, self()}, ack}
                end, SendersList),
  maybe_send(Leader, State0#state{pending = Pending});
handle_produce_response(_Leader, _CorrId, Errors, _State0) ->
  {error, Errors}.

%% @private Flatten the per-topic-partition error codes in produce result.
-spec get_error_codes([#produce_topic{}]) -> [produce_error()].
get_error_codes(Topics) ->
  lists:reverse(
    lists:foldl(
      fun(#produce_topic{offsets = Offsets}, TopicAcc) ->
        lists:foldl(
          fun(#produce_offset{partition  = Partition,
                              error_code = ErrorCode,
                              offset     = Offset }, OffsetAcc) ->
            case brod_kafka:is_error(ErrorCode) of
              true  -> [{Partition, Offset, ErrorCode} | OffsetAcc];
              false -> OffsetAcc
            end
          end, TopicAcc, Offsets)
      end, [], Topics)).

handle_produce(Sender, Ref, Topic, Partition, KVList, State0) ->
  case get_leader(Topic, Partition, State0) of
    {ok, Leader, State1} ->
      DataBuffer0 = State1#state.data_buffer,
      LeaderBuffer0 = get_leader_buffer(Leader, DataBuffer0),
      TopicBuffer0 = get_topic_buffer(Topic, LeaderBuffer0),
      TopicBuffer = dict:append_list(Partition, KVList, TopicBuffer0),
      LeaderBuffer = store_topic_buffer(Topic, LeaderBuffer0, TopicBuffer),
      DataBuffer = store_leader_buffer(Leader, DataBuffer0, LeaderBuffer),
      SendersBuffer = dict:append(Leader, {Sender, Ref},
                                  State1#state.senders_buffer),
      State = State1#state{ data_buffer    = DataBuffer
                          , senders_buffer = SendersBuffer},
      {ok, Leader, State};
>>>>>>> 742ef992
    {error, Error} ->
      {error, Error}
  end.

<<<<<<< HEAD
maybe_produce(#state{buffer = Buffer0, sock_pid = SockPid} = State) ->
  case brod_producer_buffer:maybe_send(Buffer0, SockPid) of
    {ok, Buffer}    -> {ok, State#state{buffer = Buffer}};
    {retry, Buffer} -> schedule_retry(State#state{buffer = Buffer})
=======
get_leader(Topic, Partition, State) ->
  case lists:keyfind({Topic, Partition}, 1, State#state.leaders) of
    {_, Leader} ->
      {ok, Leader, State};
    false ->
      connect(Topic, Partition, State)
  end.

connect(Topic, Partition, #state{client_id = ClientId, debug = Dbg} = State) ->
  case fetch_metadata(Topic, Partition, State) of
    {ok, Leader, LeaderPartitions} ->
      #broker_metadata{host = Host, port = Port, node_id = LeaderId} = Leader,
      {ok, Pid} = brod_sock:start_link(self(), Host, Port, ClientId, Dbg),
      Socket = #socket{pid = Pid, host = Host, port = Port, node_id = LeaderId},
      Sockets = [Socket | State#state.sockets],
      NewLeader = lists:map(fun({T, P}) -> {{T, P}, Pid} end, LeaderPartitions),
      Leaders = lists:append(NewLeader, State#state.leaders),
      {ok, Pid, State#state{sockets = Sockets, leaders = Leaders}};
    {error, Reason} ->
      {error, Reason}
  end.

-spec fetch_metadata(topic(), partition(), #state{}) ->
        {ok, #broker_metadata{}, [{topic(), partition()}]} | {error, any()}.
fetch_metadata(Topic, Partition, State) ->
  {ok, Metadata} = brod_utils:get_metadata(State#state.hosts),
  #metadata_response{brokers = Brokers, topics = Topics} = Metadata,
  case lists:keyfind(Topic, #topic_metadata.name, Topics) of
    false ->
      {error, {unknown_topic, Topic}};
    #topic_metadata{partitions = Partitions} ->
      case lists:keyfind(Partition, #partition_metadata.id, Partitions) of
        false ->
          {error, {unknown_partition, Topic, Partition}};
        #partition_metadata{leader_id = LeaderId} ->
          Leader = lists:keyfind(LeaderId, #broker_metadata.node_id, Brokers),
          LeaderPartitions =
            [{T, P} || #topic_metadata{name = T, partitions = Ps} <- Topics,
                       #partition_metadata{leader_id = Lid, id = P} <- Ps,
                       Lid =:= LeaderId],
          {ok, Leader, LeaderPartitions}
      end
  end.

maybe_send(Leader, State) ->
  case { get_leader_buffer(Leader, State#state.data_buffer)
       , lists:keyfind(Leader, 1, State#state.pending)} of
    {[], _} -> % nothing to send right now
      {ok, State};
    {LeaderBuffer, false} -> % no outstanding messages
      Produce = #produce_request{ acks    = State#state.acks
                                , timeout = State#state.ack_timeout
                                , data    = LeaderBuffer},
      {ok, CorrId} = brod_sock:send(Leader, Produce),
      DataBuffer = lists:keydelete(Leader, 1, State#state.data_buffer),
      SendersList = dict:fetch(Leader, State#state.senders_buffer),
      SendersBuffer = dict:erase(Leader, State#state.senders_buffer),
      Pending = [{Leader, {CorrId, SendersList}} | State#state.pending],
      {ok, State#state{ data_buffer    = DataBuffer
                      , senders_buffer = SendersBuffer
                      , pending        = Pending}};
    {_, _} -> % waiting for ack
      {ok, State}
>>>>>>> 742ef992
  end.

maybe_demonitor(undefined) ->
  ok;
maybe_demonitor(Mref) ->
  true = erlang:demonitor(Mref, [flush]),
  ok.

schedule_retry(#state{buffer = Buffer} = State, Reason) ->
  {ok, NewBuffer} = brod_producer_buffer:nack_all(Buffer, Reason),
  schedule_retry(State#state{buffer = NewBuffer}).

schedule_retry(#state{retry_tref = undefined} = State) ->
  {ok, TRef} = timer:send_after(State#state.retry_backoff_ms, ?RETRY_MSG),
  {ok, State#state{retry_tref = TRef}};
schedule_retry(State) ->
  %% retry timer has been already activated
  {ok, State}.

is_retriable(EC) when EC =:= ?EC_CORRUPT_MESSAGE;
                      EC =:= ?EC_UNKNOWN_TOPIC_OR_PARTITION;
                      EC =:= ?EC_LEADER_NOT_AVAILABLE;
                      EC =:= ?EC_NOT_LEADER_FOR_PARTITION;
                      EC =:= ?EC_REQUEST_TIMED_OUT;
                      EC =:= ?EC_NOT_ENOUGH_REPLICAS;
                      EC =:= ?EC_NOT_ENOUGH_REPLICAS_AFTER_APPEND ->
  true;
is_retriable(_) ->
  false.

sock_send(?undef, _KafkaReq) -> {error, sock_down};
sock_send(SockPid, KafkaReq) -> brod_sock:send(SockPid, KafkaReq).

%%%_* Emacs ====================================================================
%%% Local Variables:
%%% allout-layout: t
%%% erlang-indent-level: 2
%%% End:<|MERGE_RESOLUTION|>--- conflicted
+++ resolved
@@ -1,9 +1,5 @@
 %%%
-<<<<<<< HEAD
-%%%   Copyright (c) 2015 Klarna AB
-=======
 %%%   Copyright (c) 2014-2016, Klarna AB
->>>>>>> 742ef992
 %%%
 %%%   Licensed under the Apache License, Version 2.0 (the "License");
 %%%   you may not use this file except in compliance with the License.
@@ -20,11 +16,7 @@
 
 %%%=============================================================================
 %%% @doc
-<<<<<<< HEAD
-%%% @copyright 2015 Klarna AB
-=======
 %%% @copyright 2014-2016 Klarna AB
->>>>>>> 742ef992
 %%% @end
 %%%=============================================================================
 
@@ -281,7 +273,6 @@
 code_change(_OldVsn, State, _Extra) ->
   {ok, State}.
 
-<<<<<<< HEAD
 terminate(_Reason, _State) ->
   ok.
 
@@ -301,149 +292,14 @@
       ok = brod_client:register_producer(ClientPid, Topic, Partition),
       %% 3. Update state.
       {ok, State#state{sock_pid = SockPid, sock_mref = SockMref}};
-=======
-format_status(_Opt, [_PDict, #state{ data_buffer    = DataBuffer
-                                   , senders_buffer = SendersBuffer
-                                   } = State0]) ->
-  State1 = State0#state{ data_buffer    = fmt_data_buffer(DataBuffer)
-                       , senders_buffer = fmt_senders_buffer(SendersBuffer)
-                       },
-  State = lists:zip(record_info(fields, state), tl(tuple_to_list(State1))),
-  [{data, [{"State", State}]}].
-
-%%%_* Internal functions -------------------------------------------------------
-
-%% @private Report only the size of the pending data buffer for each leader.
--spec fmt_data_buffer(data_buffer()) ->
-        [{leader(), [{topic(), {size, integer()}}]}].
-fmt_data_buffer(Buffer) ->
-  [{Leader, [{Topic, {size, dict:size(Dict)}} || {Topic, Dict} <- Topics]}
-   || {Leader, Topics} <- Buffer].
-
-%% @private Report only the number of the pending requests in sender's buffer.
--spec fmt_senders_buffer(senders_buffer()) ->
-        [{leader(), {requests, integer()}}].
-fmt_senders_buffer(Dict) ->
-  [{Leader, {requests, length(Reqs)}} || {Leader, Reqs} <- dict:to_list(Dict)].
-
--spec handle_produce_response(pid(), corr_id(), [produce_error()], #state{}) ->
-        {ok, #state{}} | {error, any()}.
-handle_produce_response(Leader, CorrId, [], State0) ->
-  {value, {_, {CorrId, SendersList}}, Pending} =
-    lists:keytake(Leader, 1, State0#state.pending),
-  lists:foreach(fun({Sender, Ref}) ->
-                  Sender ! {{Ref, self()}, ack}
-                end, SendersList),
-  maybe_send(Leader, State0#state{pending = Pending});
-handle_produce_response(_Leader, _CorrId, Errors, _State0) ->
-  {error, Errors}.
-
-%% @private Flatten the per-topic-partition error codes in produce result.
--spec get_error_codes([#produce_topic{}]) -> [produce_error()].
-get_error_codes(Topics) ->
-  lists:reverse(
-    lists:foldl(
-      fun(#produce_topic{offsets = Offsets}, TopicAcc) ->
-        lists:foldl(
-          fun(#produce_offset{partition  = Partition,
-                              error_code = ErrorCode,
-                              offset     = Offset }, OffsetAcc) ->
-            case brod_kafka:is_error(ErrorCode) of
-              true  -> [{Partition, Offset, ErrorCode} | OffsetAcc];
-              false -> OffsetAcc
-            end
-          end, TopicAcc, Offsets)
-      end, [], Topics)).
-
-handle_produce(Sender, Ref, Topic, Partition, KVList, State0) ->
-  case get_leader(Topic, Partition, State0) of
-    {ok, Leader, State1} ->
-      DataBuffer0 = State1#state.data_buffer,
-      LeaderBuffer0 = get_leader_buffer(Leader, DataBuffer0),
-      TopicBuffer0 = get_topic_buffer(Topic, LeaderBuffer0),
-      TopicBuffer = dict:append_list(Partition, KVList, TopicBuffer0),
-      LeaderBuffer = store_topic_buffer(Topic, LeaderBuffer0, TopicBuffer),
-      DataBuffer = store_leader_buffer(Leader, DataBuffer0, LeaderBuffer),
-      SendersBuffer = dict:append(Leader, {Sender, Ref},
-                                  State1#state.senders_buffer),
-      State = State1#state{ data_buffer    = DataBuffer
-                          , senders_buffer = SendersBuffer},
-      {ok, Leader, State};
->>>>>>> 742ef992
     {error, Error} ->
       {error, Error}
   end.
 
-<<<<<<< HEAD
 maybe_produce(#state{buffer = Buffer0, sock_pid = SockPid} = State) ->
   case brod_producer_buffer:maybe_send(Buffer0, SockPid) of
     {ok, Buffer}    -> {ok, State#state{buffer = Buffer}};
     {retry, Buffer} -> schedule_retry(State#state{buffer = Buffer})
-=======
-get_leader(Topic, Partition, State) ->
-  case lists:keyfind({Topic, Partition}, 1, State#state.leaders) of
-    {_, Leader} ->
-      {ok, Leader, State};
-    false ->
-      connect(Topic, Partition, State)
-  end.
-
-connect(Topic, Partition, #state{client_id = ClientId, debug = Dbg} = State) ->
-  case fetch_metadata(Topic, Partition, State) of
-    {ok, Leader, LeaderPartitions} ->
-      #broker_metadata{host = Host, port = Port, node_id = LeaderId} = Leader,
-      {ok, Pid} = brod_sock:start_link(self(), Host, Port, ClientId, Dbg),
-      Socket = #socket{pid = Pid, host = Host, port = Port, node_id = LeaderId},
-      Sockets = [Socket | State#state.sockets],
-      NewLeader = lists:map(fun({T, P}) -> {{T, P}, Pid} end, LeaderPartitions),
-      Leaders = lists:append(NewLeader, State#state.leaders),
-      {ok, Pid, State#state{sockets = Sockets, leaders = Leaders}};
-    {error, Reason} ->
-      {error, Reason}
-  end.
-
--spec fetch_metadata(topic(), partition(), #state{}) ->
-        {ok, #broker_metadata{}, [{topic(), partition()}]} | {error, any()}.
-fetch_metadata(Topic, Partition, State) ->
-  {ok, Metadata} = brod_utils:get_metadata(State#state.hosts),
-  #metadata_response{brokers = Brokers, topics = Topics} = Metadata,
-  case lists:keyfind(Topic, #topic_metadata.name, Topics) of
-    false ->
-      {error, {unknown_topic, Topic}};
-    #topic_metadata{partitions = Partitions} ->
-      case lists:keyfind(Partition, #partition_metadata.id, Partitions) of
-        false ->
-          {error, {unknown_partition, Topic, Partition}};
-        #partition_metadata{leader_id = LeaderId} ->
-          Leader = lists:keyfind(LeaderId, #broker_metadata.node_id, Brokers),
-          LeaderPartitions =
-            [{T, P} || #topic_metadata{name = T, partitions = Ps} <- Topics,
-                       #partition_metadata{leader_id = Lid, id = P} <- Ps,
-                       Lid =:= LeaderId],
-          {ok, Leader, LeaderPartitions}
-      end
-  end.
-
-maybe_send(Leader, State) ->
-  case { get_leader_buffer(Leader, State#state.data_buffer)
-       , lists:keyfind(Leader, 1, State#state.pending)} of
-    {[], _} -> % nothing to send right now
-      {ok, State};
-    {LeaderBuffer, false} -> % no outstanding messages
-      Produce = #produce_request{ acks    = State#state.acks
-                                , timeout = State#state.ack_timeout
-                                , data    = LeaderBuffer},
-      {ok, CorrId} = brod_sock:send(Leader, Produce),
-      DataBuffer = lists:keydelete(Leader, 1, State#state.data_buffer),
-      SendersList = dict:fetch(Leader, State#state.senders_buffer),
-      SendersBuffer = dict:erase(Leader, State#state.senders_buffer),
-      Pending = [{Leader, {CorrId, SendersList}} | State#state.pending],
-      {ok, State#state{ data_buffer    = DataBuffer
-                      , senders_buffer = SendersBuffer
-                      , pending        = Pending}};
-    {_, _} -> % waiting for ack
-      {ok, State}
->>>>>>> 742ef992
   end.
 
 maybe_demonitor(undefined) ->
